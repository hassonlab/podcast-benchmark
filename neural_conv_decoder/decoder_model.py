--- conflicted
+++ resolved
@@ -14,10 +14,7 @@
         reg=0.35,
         reg_head=0,
         dropout=0.2,
-<<<<<<< HEAD
         output_activation: str = "tanh",
-=======
->>>>>>> f2b59a84
     ):
         """
         PyTorch implementation of the PITOM decoding model.
@@ -37,12 +34,7 @@
         self.reg_head = reg_head
         self.dropout = dropout
         self.output_dim = output_dim
-<<<<<<< HEAD
         self.output_activation = output_activation
-        
-=======
-
->>>>>>> f2b59a84
         # Define the CNN architecture
         self.desc = [(conv_filters, 3), ("max", 2), (conv_filters, 2)]
 
@@ -113,7 +105,6 @@
         # Apply output layer if needed
         x = self.dense(x)
         x = self.layer_norm(x)
-<<<<<<< HEAD
         # Apply configurable output activation.
         if self.output_activation == "tanh":
             x = self.tanh(x)
@@ -124,11 +115,6 @@
         # Squeeze the output to match the label shape [batch_size] instead of [batch_size, 1]
         if x.shape[1] == 1:
             x = x.squeeze(1)
-            
-=======
-        x = self.tanh(x)
-
->>>>>>> f2b59a84
         return x
 
 
@@ -142,10 +128,7 @@
         reg=0.35,
         reg_head=0,
         dropout=0.2,
-<<<<<<< HEAD
         output_activation: str = "tanh",
-=======
->>>>>>> f2b59a84
     ):
         """
         PyTorch implementation of the PITOM decoding model.
@@ -163,17 +146,6 @@
 
         self.models = nn.ModuleList()
         for _ in range(num_models):
-<<<<<<< HEAD
-            self.models.append(PitomModel(
-                input_channels,
-                output_dim,
-                conv_filters=conv_filters,
-                reg=reg,
-                reg_head=reg_head,
-                dropout=dropout,
-                output_activation=output_activation,
-            ))
-=======
             self.models.append(
                 PitomModel(
                     input_channels,
@@ -182,9 +154,9 @@
                     reg=reg,
                     reg_head=reg_head,
                     dropout=dropout,
+                    output_activation=output_activation,
                 )
             )
->>>>>>> f2b59a84
 
     def forward(self, x, preserve_ensemble=False):
         # Run all models and average together all embeddings.
@@ -198,40 +170,19 @@
 @registry.register_model_constructor()
 def pitom_model(model_params):
     return PitomModel(
-<<<<<<< HEAD
-            input_channels=model_params['input_channels'],
-            output_dim=model_params['embedding_dim'],
-            conv_filters=model_params['conv_filters'],
-            reg=model_params['reg'],
-            reg_head=model_params['reg_head'],
-            dropout=model_params['dropout'],
-            output_activation=model_params.get('output_activation', 'tanh')
-        )
-=======
         input_channels=model_params["input_channels"],
         output_dim=model_params["embedding_dim"],
         conv_filters=model_params["conv_filters"],
         reg=model_params["reg"],
         reg_head=model_params["reg_head"],
         dropout=model_params["dropout"],
+        output_activation=model_params.get("output_activation", "tanh"),
     )
->>>>>>> f2b59a84
 
 
 @registry.register_model_constructor()
 def ensemble_pitom_model(model_params):
     return EnsemblePitomModel(
-<<<<<<< HEAD
-            num_models=model_params['num_models'],
-            input_channels=model_params['input_channels'],
-            output_dim=model_params['embedding_dim'],
-            conv_filters=model_params['conv_filters'],
-            reg=model_params['reg'],
-            reg_head=model_params['reg_head'],
-            dropout=model_params['dropout'],
-            output_activation=model_params.get('output_activation', 'tanh')
-        )
-=======
         num_models=model_params["num_models"],
         input_channels=model_params["input_channels"],
         output_dim=model_params["embedding_dim"],
@@ -239,5 +190,5 @@
         reg=model_params["reg"],
         reg_head=model_params["reg_head"],
         dropout=model_params["dropout"],
-    )
->>>>>>> f2b59a84
+        output_activation=model_params.get("output_activation", "tanh"),
+    )