--- conflicted
+++ resolved
@@ -33,18 +33,15 @@
     embedding_layer: Optional[int] = None
     # A user defined configuration for their specific models preprocessor function.
     preprocessor_params: Optional[dict] = None
-<<<<<<< HEAD
     # Optional path to sentence CSV with columns sentence_onset/sentence_offset
     sentence_csv_path: Optional[str] = None
     # Task-specific controls (used by sentence_onset_task)
     negatives_per_positive: int = 1
     negative_margin_s: float = 2.0
-=======
     # Name of word column in dataframe to use. Optional.
     word_column: Optional[str] = None
     # Dictionary of parameters to pass to your specific task_data_getter if needed.
     task_params: dict = field(default_factory=lambda: {})
->>>>>>> f2b59a84
 
 
 @dataclass
