<<<<<<< HEAD
import argparse
from dataclasses import is_dataclass, asdict
import yaml
=======
>>>>>>> a1d6a2de
import os
from datetime import datetime

import numpy as np

from config import ExperimentConfig
import data_utils
import decoding_utils
from loader import import_all_from_package
import registry
from config_utils import (
    parse_known_args,
    load_config_with_overrides,
    get_nested_value
)

# Import modules which define registry functions. REQUIRED FOR ANY NEW MODELS.
import_all_from_package("neural_conv_decoder")
import_all_from_package("foundation_model")
# Add your model import here!


def main():
    args, overrides = parse_known_args()
    experiment_config = load_config_with_overrides(args.config, overrides)

    # Load all data.
    raws = data_utils.load_raws(experiment_config.data_params)
    df_word = data_utils.load_word_data(experiment_config.data_params)

    # Allow user defined function to alter config if necessary for their model.
    if experiment_config.config_setter_name:
        config_setter_fn = registry.config_setter_registry[
            experiment_config.config_setter_name
        ]
        experiment_config = config_setter_fn(experiment_config, raws, df_word)

    # User defined preprocessing function.
    preprocessing_fn = None
    if experiment_config.data_params.preprocessing_fn_name:
        preprocessing_fn = registry.data_preprocessor_registry[
            experiment_config.data_params.preprocessing_fn_name
        ]

    # User defined model constructor function.
    model_constructor_fn = registry.model_constructor_registry[
        experiment_config.model_constructor_name
    ]

    # Generate trial name if user specified format string.
    trial_name = experiment_config.trial_name
    if experiment_config.format_fields:
        format_values = [
            get_nested_value(experiment_config, s)
            for s in experiment_config.format_fields
        ]
        trial_name = trial_name.format(*format_values)
    # Append timestamp to prevent accidental overwriting.
    timestamp = datetime.now().strftime("%Y-%m-%d-%H-%M-%S")
    trial_name = f"{trial_name}_{timestamp}"
    output_dir = os.path.join(experiment_config.output_dir, trial_name)
    os.makedirs(output_dir, exist_ok=True)

    model_dir = os.path.join(os.path.join(experiment_config.model_dir, trial_name))
    os.makedirs(model_dir, exist_ok=True)

    tensorboard_dir = os.path.join(
        os.path.join(experiment_config.tensorboard_dir, trial_name)
    )
    os.makedirs(tensorboard_dir, exist_ok=True)

    # Write config to output_dir so it is easy to tell what parameters led to these results.
    import yaml
    from dataclasses import asdict
    with open(os.path.join(output_dir, "config.yml"), "w") as fp:
        yaml.dump(asdict(experiment_config), fp, default_flow_style=False)

    lags = np.arange(
        experiment_config.training_params.min_lag,
        experiment_config.training_params.max_lag,
        experiment_config.training_params.lag_step_size,
    )
    weighted_roc_means = decoding_utils.run_training_over_lags(
        lags,
        raws,
        df_word,
        preprocessing_fn,
        model_constructor_fn,
        model_params=experiment_config.model_params,
        training_params=experiment_config.training_params,
        data_params=experiment_config.data_params,
        output_dir=output_dir,
        model_dir=model_dir,
        tensorboard_dir=tensorboard_dir,
        write_to_tensorboard=True,
    )


if __name__ == "__main__":
    main()<|MERGE_RESOLUTION|>--- conflicted
+++ resolved
@@ -1,9 +1,3 @@
-<<<<<<< HEAD
-import argparse
-from dataclasses import is_dataclass, asdict
-import yaml
-=======
->>>>>>> a1d6a2de
 import os
 from datetime import datetime
 
@@ -14,11 +8,7 @@
 import decoding_utils
 from loader import import_all_from_package
 import registry
-from config_utils import (
-    parse_known_args,
-    load_config_with_overrides,
-    get_nested_value
-)
+from config_utils import parse_known_args, load_config_with_overrides, get_nested_value
 
 # Import modules which define registry functions. REQUIRED FOR ANY NEW MODELS.
 import_all_from_package("neural_conv_decoder")
@@ -78,6 +68,7 @@
     # Write config to output_dir so it is easy to tell what parameters led to these results.
     import yaml
     from dataclasses import asdict
+
     with open(os.path.join(output_dir, "config.yml"), "w") as fp:
         yaml.dump(asdict(experiment_config), fp, default_flow_style=False)
 
