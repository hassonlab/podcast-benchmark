import numpy as np
import torch
import torch.nn as nn
from torch.nn import functional as F
from sklearn.metrics import roc_curve, auc

from sklearn.metrics import roc_auc_score, f1_score
from sklearn.utils.class_weight import compute_class_weight
import warnings

from registry import register_metric


@register_metric("mse")
def mse_metric(predicted: torch.Tensor, groundtruth: torch.Tensor) -> float:
    return F.mse_loss(predicted, groundtruth)

@register_metric("bce")
def bce_metric(predicted: torch.Tensor, groundtruth: torch.Tensor) -> float:
    """Weighted BCE loss for binary classification using PyTorch's built-in functionality.

    Expects probabilities in [0,1] range. Uses sklearn's compute_class_weight for automatic class balancing.
    """
    
    # Check if input looks like logits and warn user
    if predicted.detach().min() < 0 or predicted.detach().max() > 1:
        warnings.warn(
            f"BCE metric received values outside [0,1] range (min={predicted.detach().min():.3f}, "
            f"max={predicted.detach().max():.3f}). Function expects probabilities in [0,1] range.",
            UserWarning
        )
    else:
        probs = predicted
    
    # Convert to numpy for sklearn
    y_true = groundtruth.detach().cpu().numpy().astype(int)
    
    # Check if we have both classes in the batch
    unique_classes = np.unique(y_true)
    
    # If only one class present, use regular BCE (no weighting needed)
    if len(unique_classes) == 1:
        return F.binary_cross_entropy(probs, groundtruth)
    
    try:
        # Compute balanced class weights using sklearn
        class_weights = compute_class_weight(
            'balanced', 
            classes=unique_classes, 
            y=y_true
        )
        
        # Map class weights to [class_0_weight, class_1_weight]
        weight_dict = dict(zip(unique_classes, class_weights))
        weight_0 = weight_dict.get(0, 1.0)
        weight_1 = weight_dict.get(1, 1.0)
        
        # Create per-sample weights based on class
        sample_weights = torch.where(groundtruth == 1, weight_1, weight_0)
        sample_weights = sample_weights.to(dtype=probs.dtype, device=probs.device)
        
        return F.binary_cross_entropy(probs, groundtruth, weight=sample_weights)
        
    except Exception as e:
        print(f'Using: regular BCE instead. Error in weighted BCE: {e}')
        # Fallback to regular BCE if class weight computation fails
        return F.binary_cross_entropy(probs, groundtruth)
        

@register_metric("cosine_sim")
def cosine_similarity(pred: torch.Tensor, true: torch.Tensor) -> float:
    return F.cosine_similarity(pred, true, dim=-1).mean()


@register_metric("cosine_dist")
def cosine_distance(pred: torch.Tensor, true: torch.Tensor) -> float:
    sim = F.cosine_similarity(pred, true, dim=-1)
    return (1 - sim).mean()

@register_metric("cross_entropy")
def cross_entropy_metric(predicted: torch.Tensor, groundtruth: torch.Tensor) -> float:
    """
    Cross-entropy loss for multi-class classification, expects raw logits.
    Groundtruth should contain class indices (not one-hot).
    """
    return F.cross_entropy(predicted, groundtruth.long())


@register_metric("nll_embedding")
def compute_nll_contextual(predicted_embeddings, actual_embeddings):
    """
    Computes a contrastive NLL where each predicted embedding is scored against all actual embeddings.
    """
    logits = 1 - compute_cosine_distances(predicted_embeddings, actual_embeddings)

    # Labels: diagonal = correct match
    targets = torch.arange(
        len(predicted_embeddings), device=predicted_embeddings.device
    )

    # Cross-entropy over rows
    return F.cross_entropy(logits, targets)


def entropy(p: torch.Tensor, eps: float = 1e-12) -> torch.Tensor:
    """
    Compute the entropy for each row in a batch of categorical distributions.

    Args:
        p: Tensor of shape [B, C], where each row is a probability distribution.
        eps: Small constant to prevent log(0).

    Returns:
        Tensor of shape [B], the entropy for each distribution in the batch.
    """
    p = p.clamp(min=eps)  # Avoid log(0)
    return -(p * p.log()).sum(dim=1)


@register_metric("similarity_entropy")
def similarity_entropy(predicted_embeddings, actual_embeddings):
    logits = 1 - compute_cosine_distances(predicted_embeddings, actual_embeddings)
    probs = F.softmax(logits, dim=1)
    return entropy(probs).mean()


@register_metric("roc_auc")
def roc_auc_binary(pred: torch.Tensor, true: torch.Tensor) -> float:
    """
    ROC-AUC for binary classification. Accepts raw scores; any monotonic
    transform (e.g., tanh, sigmoid) is fine for AUC.
    """
    # Ensure 1D
    if pred.ndim > 1:
        pred = pred.squeeze(-1)
    if true.ndim > 1:
        true = true.squeeze(-1)

    y_true = true.detach().cpu().numpy().astype(int)
    y_score = pred.detach().cpu().numpy()

    # Handle batches with a single class gracefully
    if len(set(y_true.tolist())) < 2:
        return 0.5
    try:
        return float(roc_auc_score(y_true, y_score))
    except Exception:
        return 0.5
    
@register_metric("roc_auc_multiclass")
def roc_auc_multiclass(pred: torch.Tensor, true: torch.Tensor) -> float:
    """
    ROC-AUC for multiclass classification.
    Accepts raw scores (logits or probabilities).
    """
    # Convert to CPU numpy arrays
    y_true = true.detach().cpu().numpy()
    y_score = pred.detach().cpu().numpy()

    # Handle edge case: fewer than 2 classes in batch
    if len(set(y_true.tolist())) < 2:
        return 0.5

    try:
        return float(roc_auc_score(
            y_true,
            y_score,
            multi_class='ovr',     # or 'ovo' (one-vs-one)
            average='macro'        # or 'weighted', depending on your use case
        ))
    except Exception:
        return 0.5
    
@register_metric("corr")
def pearson_correlation(pred: torch.Tensor, true: torch.Tensor) -> float:
    """
    Pearson correlation coefficient between predictions and ground truth.
    """
    pred_mean = pred.mean()
    true_mean = true.mean()

    cov = ((pred - pred_mean) * (true - true_mean)).mean()
    pred_std = pred.std()
    true_std = true.std()

    if pred_std.item() == 0 or true_std.item() == 0:
        return 0.0

    corr = cov / (pred_std * true_std)

    # corr=torch.corrcoef(true.unsqueeze(0), pred.unsqueeze(0))[0,1]

    return corr.item()



@register_metric("f1")
def f1_binary(pred: torch.Tensor, true: torch.Tensor) -> float:
    """
<<<<<<< HEAD
    F1 score at a 0.5 threshold after sigmoid. (for binary classification)
    Also works for multiclass by taking argmax after softmax.
=======
    F1 score for binary classification at 0.5 threshold.
    Expects probabilities in [0,1] range.
>>>>>>> 096fd40f
    """
    # Ensure 1D
    if pred.ndim > 1 and pred.shape[-1] == 1:
        pred = pred.squeeze(-1)
    if true.ndim > 1:
        true = true.squeeze(-1)

    y_true = true.detach().cpu().numpy().astype(int)
    
<<<<<<< HEAD
    if pred.ndim > 1 and pred.shape[1] > 1:
        # If logits, apply softmax
        if pred.detach().min() < 0 or pred.detach().max() > 1:
            probs = torch.softmax(pred, dim=1)
        else:
            probs = pred
        y_pred = probs.detach().cpu().numpy().argmax(axis=1)
        average = "weighted"
    else:
        # Binary case
        if (pred.detach().min() < 0 or pred.detach().max() > 1):
            probs = torch.sigmoid(pred)
        else:
            probs = pred
        y_pred = (probs.detach().cpu().numpy() >= 0.5).astype(int)
        # average = "binary" if y_true.max() == 1 else "weighted"
        average = "weighted"

=======
    # Check if input looks like logits and warn user
    if pred.detach().min() < 0 or pred.detach().max() > 1:
        warnings.warn(
            f"F1 metric received values outside [0,1] range (min={pred.detach().min():.3f}, "
            f"max={pred.detach().max():.3f}). Function expects probabilities in [0,1] range.",
            UserWarning
        )
    
    y_pred = (pred.detach().cpu().numpy() >= 0.5).astype(int)
>>>>>>> 096fd40f
    try:
        return float(f1_score(y_true, y_pred, zero_division=0, average=average))
    except Exception:
        return 0.0


@register_metric("sensitivity")
def sensitivity_binary(pred: torch.Tensor, true: torch.Tensor) -> float:
    """
    Sensitivity (True Positive Rate) for binary classification.
    Sensitivity = TP / (TP + FN) = Recall
    
    Measures the proportion of actual positives that are correctly identified.
    Expects probabilities in [0,1] range.
    """
    
    # Ensure 1D
    if pred.ndim > 1:
        pred = pred.squeeze(-1)
    if true.ndim > 1:
        true = true.squeeze(-1)

    y_true = true.detach().cpu().numpy().astype(int)
    
    # Check if input looks like logits and warn user
    if pred.detach().min() < 0 or pred.detach().max() > 1:
        warnings.warn(
            f"Sensitivity metric received values outside [0,1] range (min={pred.detach().min():.3f}, "
            f"max={pred.detach().max():.3f}). Function expects probabilities in [0,1] range.",
            UserWarning
        )
    
    y_pred = (pred.detach().cpu().numpy() >= 0.5).astype(int)
    
    try:
        # Calculate True Positives and False Negatives
        tp = ((y_pred == 1) & (y_true == 1)).sum()
        fn = ((y_pred == 0) & (y_true == 1)).sum()
        
        # Avoid division by zero
        if tp + fn == 0:
            return 0.0
        
        sensitivity = tp / (tp + fn)
        return float(sensitivity)
    except Exception:
        return 0.0


@register_metric("precision")
def precision_binary(pred: torch.Tensor, true: torch.Tensor) -> float:
    """
    Precision for binary classification.
    Precision = TP / (TP + FP)
    
    Measures the proportion of predicted positives that are actually positive.
    Expects probabilities in [0,1] range.
    """

    # Ensure 1D
    if pred.ndim > 1:
        pred = pred.squeeze(-1)
    if true.ndim > 1:
        true = true.squeeze(-1)

    y_true = true.detach().cpu().numpy().astype(int)
    
    # Check if input looks like logits and warn user
    if pred.detach().min() < 0 or pred.detach().max() > 1:
        warnings.warn(
            f"Precision metric received values outside [0,1] range (min={pred.detach().min():.3f}, "
            f"max={pred.detach().max():.3f}). Function expects probabilities in [0,1] range.",
            UserWarning
        )
    
    y_pred = (pred.detach().cpu().numpy() >= 0.5).astype(int)
    
    try:
        # Calculate True Positives and False Positives
        tp = ((y_pred == 1) & (y_true == 1)).sum()
        fp = ((y_pred == 1) & (y_true == 0)).sum()
        
        # Avoid division by zero
        if tp + fp == 0:
            return 0.0
        
        precision = tp / (tp + fp)
        return float(precision)
    except Exception:
        return 0.0

@register_metric("specificity")
def specificity_binary(pred: torch.Tensor, true: torch.Tensor) -> float:
    """
    Specificity (True Negative Rate) for binary classification.
    Specificity = TN / (TN + FP)
    
    Measures the proportion of actual negatives that are correctly identified.
    Expects probabilities in [0,1] range.
    """

    # Ensure 1D
    if pred.ndim > 1:
        pred = pred.squeeze(-1)
    if true.ndim > 1:
        true = true.squeeze(-1)

    y_true = true.detach().cpu().numpy().astype(int)
    
    # Check if input looks like logits and warn user
    if pred.detach().min() < 0 or pred.detach().max() > 1:
        warnings.warn(
            f"Specificity metric received values outside [0,1] range (min={pred.detach().min():.3f}, "
            f"max={pred.detach().max():.3f}). Function expects probabilities in [0,1] range.",
            UserWarning
        )
    
    y_pred = (pred.detach().cpu().numpy() >= 0.5).astype(int)
    
    try:
        # Calculate True Negatives and False Positives
        tn = ((y_pred == 0) & (y_true == 0)).sum()
        fp = ((y_pred == 1) & (y_true == 0)).sum()
        
        # Avoid division by zero
        if tn + fp == 0:
            return 0.0
        
        specificity = tn / (tn + fp)
        return float(specificity)
    except Exception:
        return 0.0


def calculate_auc_roc(
    predictions,
    groundtruth,
    train_frequencies,
    test_frequencies,
    min_train_freq,
    min_test_freq,
):
    """
    Calculate AUC-ROC score with frequency-based filtering.

    Args:
        predictions: Array of shape [num_samples, num_vocab] where each row is a
                    probability distribution over the vocabulary
        groundtruth: Array of shape [num_samples] containing class predictions
        train_frequencies: Array of shape [num_vocab] containing the number of appearances
                    of each vocab item in train set.
        test_frequencies: Array of shape [num_vocab] containing the number of appearances
                    of each vocab item in test set.
        min_train_freq: Minimum number of occurences in train set to include class.
        min_test_freq: Minimum number of occurences in test set to include class.

    Returns:
        tuple[float, float, flaot]: AUC-ROC score calculated only for vocabulary items that meet
               the minimum frequency threshold. 0th is unwieghted, 1st is weighted by train frequency,
               2nd is weighted by test frequency.
    """
    # Ensure frequencies are always arrays for consistent handling
    train_frequencies = np.atleast_1d(train_frequencies)
    test_frequencies = np.atleast_1d(test_frequencies)

    # Only include labels that meet the minimum frequency level.
    include_trains = train_frequencies >= min_train_freq
    include_tests = test_frequencies >= min_test_freq
    include_class = include_trains & include_tests

    print(
        f"Fraction of examples included in AUC-ROC calculation:",
        f"{include_class.sum() / include_class.shape[0]:.4f},",
        f"({include_class.sum()} / {include_class.shape[0]})",
    )
    # Get the original class indices that are included
    included_class_indices = np.where(include_class)[0]
    scores = []

    one_hots = np.eye(groundtruth.max() + 1)[groundtruth]

    # Due to limitations in sklearn roc_auc_score we calculate this ourselves here.
    for class_index in included_class_indices:
        probs = predictions[:, class_index]
        c_labels = one_hots[:, class_index]
        fpr, tpr, _ = roc_curve(c_labels, probs)
        score = auc(fpr, tpr)
        scores.append(score)

    scores = np.array(scores)
    avg_auc = np.mean(scores)

    # Only use frequencies for included classes
    included_train_freqs = train_frequencies[included_class_indices]
    normed_freqs = included_train_freqs / included_train_freqs.sum()
    train_weighted_auc = (scores * normed_freqs).sum()

    included_test_freqs = test_frequencies[included_class_indices]
    normed_freqs = included_test_freqs / included_test_freqs.sum()
    test_weighted_auc = (scores * normed_freqs).sum()

    return avg_auc, train_weighted_auc, test_weighted_auc

@register_metric("confusion_matrix")
def conf_matrix(predictions: np.ndarray, ground_truth: np.ndarray, num_classes=None) -> np.ndarray:
    """
    Compute the confusion matrix for predictions and ground truth.

    Args:
        predictions: Array of predicted class indices or probabilities (shape [N] or [N, num_classes])
        ground_truth: Array of true class indices (shape [N])

    Returns:
        Confusion matrix as a 2D numpy array.
    """
    from sklearn.metrics import confusion_matrix

    # Move to CPU and convert to numpy if tensors
    if isinstance(predictions, torch.Tensor):
        predictions = predictions.detach().cpu().numpy()
    if isinstance(ground_truth, torch.Tensor):
        ground_truth = ground_truth.detach().cpu().numpy()

    # If predictions are probabilities, convert to class indices
    if predictions.ndim > 1:
        pred_labels = np.argmax(predictions, axis=1)
    else:
        pred_labels =(predictions>= 0.5).astype(int)

    # if num_classes is None:
    #     num_classes = max(ground_truth.max(), pred_labels.max()) + 1

    return confusion_matrix(ground_truth, pred_labels,labels=np.arange(num_classes))




@register_metric("perplexity")
def perplexity(predictions: np.ndarray, ground_truth: np.ndarray) -> float:
    """
    Calculate perplexity of predictions as used for LLM evaluation.

    Perplexity = 2^(cross_entropy) where cross_entropy is the average negative
    log-likelihood of the true labels.

    Args:
        predictions: Array of shape [num_samples, num_classes] where each row
                    contains prediction probabilities for each class (should sum to 1)
        ground_truth: Array of shape [num_samples] containing the true class
                     indices for each sample

    Returns:
        float: Perplexity score (lower is better, minimum is 1.0)
    """
    if len(predictions) == 0:
        return float("inf")

    # Ensure predictions are valid probabilities
    predictions = np.clip(predictions, 1e-12, 1.0)

    # Calculate cross-entropy: -1/N * sum(log(p_i)) where p_i is probability of true class
    true_class_probs = predictions[np.arange(len(ground_truth)), ground_truth]
    cross_entropy = -np.mean(np.log2(true_class_probs))

    # Perplexity = 2^(cross_entropy)
    return 2**cross_entropy


def top_k_accuracy(predictions: np.ndarray, ground_truth: np.ndarray, k: int) -> float:
    """
    Calculate top-k accuracy for multiclass classification.

    Args:
        predictions: Array of shape [num_samples, num_classes] where each row
                    contains prediction scores/probabilities for each class
        ground_truth: Array of shape [num_samples] containing the true class
                     indices for each sample
        k: Number of top predictions to consider

    Returns:
        float: Top-k accuracy as a fraction between 0 and 1
    """
    if len(predictions) == 0:
        return 0.0

    if k <= 0:
        return 0.0

    # Get the indices of the top-k predictions for each sample
    # argsort returns indices in ascending order, so we take the last k and reverse
    top_k_indices = np.argsort(predictions, axis=1)[:, -k:]

    # Check if ground truth is in the top-k predictions for each sample
    correct = np.array(
        [ground_truth[i] in top_k_indices[i] for i in range(len(ground_truth))]
    )

    return np.mean(correct)


def compute_cosine_distances(predictions, word_embeddings):
    """
    Compute cosine distances between predicted embeddings and word embeddings.
    Supports ensemble predictions.

    Args:
        predictions: torch tensor of shape [num_samples, embedding_dim] or
                    [num_samples, n_ensemble, embedding_dim] for ensemble predictions
        word_embeddings: torch tensor of shape [num_words, embedding_dim]

    Returns:
        scores: torch tensor of shape [num_samples, num_words] containing
                cosine distances for each word given each prediction
    """
    # Normalize word embeddings once
    word_embeddings_norm = F.normalize(word_embeddings, p=2, dim=1)

    # Handle both 2D and 3D cases by reshaping 2D to 3D with singleton dimension
    if predictions.dim() == 2:
        # Single prediction case: [num_samples, embedding_dim] -> [num_samples, 1, embedding_dim]
        predictions = predictions.unsqueeze(1)
    elif predictions.dim() != 3:
        raise ValueError(
            f"Predictions must be 2D or 3D tensor, got {predictions.dim()}D"
        )

    # Now we have: [num_samples, n_ensemble, embedding_dim]
    num_samples, n_ensemble, embedding_dim = predictions.shape

    # Reshape to treat each ensemble prediction separately
    predictions_reshaped = predictions.view(num_samples * n_ensemble, embedding_dim)

    # Normalize ensemble predictions
    predictions_norm = F.normalize(predictions_reshaped, p=2, dim=1)

    # Compute cosine similarity for all ensemble predictions
    cosine_similarities = torch.mm(predictions_norm, word_embeddings_norm.t())
    # Shape: [num_samples * n_ensemble, num_words]

    # Convert to cosine distance
    cosine_distances = 1 - cosine_similarities

    # Reshape back to separate ensemble dimension
    cosine_distances = cosine_distances.view(
        num_samples, n_ensemble, word_embeddings.shape[0]
    )

    # Average across ensemble dimension (for single predictions, n_ensemble=1, so this is a no-op)
    return cosine_distances.mean(dim=1)  # [num_samples, num_words]


def compute_class_scores(cosine_distances, word_labels=None):
    """
    Compute class scores from cosine distances by averaging over word embeddings
    belonging to the same class and applying softmax transformation.

    This implements the logic: "we computed the cosine distance between each of
    the predicted embeddings and the embeddings of all instances of each unique
    word label. The distances were averaged across unique word labels, yielding
    one score for each word label (that is, logit). We used a Softmax
    transformation on these scores (logits)."

    Args:
        cosine_distances: torch tensor of shape [num_samples, num_words] containing
                         cosine distances between predictions and word embeddings
        word_labels: Optional torch tensor of shape [num_words] containing integer class IDs
                    for each word embedding

    Returns:
        class_probabilities: torch tensor of shape [num_samples, num_classes] containing
                           softmax probabilities for each class
        class_logits: torch tensor of shape [num_samples, num_classes] containing
                     the logits (negative averaged distances) before softmax
    """
    if word_labels is not None:
        device = cosine_distances.device
        num_samples = cosine_distances.shape[0]

        # Get unique class labels and sort them for consistent ordering
        unique_classes = torch.unique(word_labels).sort()[0]
        num_classes = len(unique_classes)

        # Initialize tensors for class-averaged distances
        class_distances = torch.zeros(num_samples, num_classes, device=device)

        # For each unique class, average the distances across all word embeddings
        # belonging to that class
        for i, class_id in enumerate(unique_classes):
            # Find indices of word embeddings belonging to this class
            class_mask = word_labels == class_id
            class_indices = torch.where(class_mask)[0]

            if len(class_indices) > 0:
                # Average distances for this class across all its word embeddings
                class_distances[:, i] = cosine_distances[:, class_indices].mean(dim=1)
    else:
        class_distances = cosine_distances
        unique_classes = torch.arange(cosine_distances.shape[0])

    # Convert distances to similarities (logits)
    # Since cosine distance = 1 - cosine_similarity, we convert back:
    # logits = 1 - distance = cosine_similarity
    class_logits = 1 - class_distances

    # Apply softmax transformation to get probabilities
    class_probabilities = F.softmax(class_logits, dim=1)

    return class_probabilities, class_logits, unique_classes<|MERGE_RESOLUTION|>--- conflicted
+++ resolved
@@ -15,57 +15,56 @@
 def mse_metric(predicted: torch.Tensor, groundtruth: torch.Tensor) -> float:
     return F.mse_loss(predicted, groundtruth)
 
+
 @register_metric("bce")
 def bce_metric(predicted: torch.Tensor, groundtruth: torch.Tensor) -> float:
     """Weighted BCE loss for binary classification using PyTorch's built-in functionality.
 
     Expects probabilities in [0,1] range. Uses sklearn's compute_class_weight for automatic class balancing.
     """
-    
+
     # Check if input looks like logits and warn user
     if predicted.detach().min() < 0 or predicted.detach().max() > 1:
         warnings.warn(
             f"BCE metric received values outside [0,1] range (min={predicted.detach().min():.3f}, "
             f"max={predicted.detach().max():.3f}). Function expects probabilities in [0,1] range.",
-            UserWarning
+            UserWarning,
         )
     else:
         probs = predicted
-    
+
     # Convert to numpy for sklearn
     y_true = groundtruth.detach().cpu().numpy().astype(int)
-    
+
     # Check if we have both classes in the batch
     unique_classes = np.unique(y_true)
-    
+
     # If only one class present, use regular BCE (no weighting needed)
     if len(unique_classes) == 1:
         return F.binary_cross_entropy(probs, groundtruth)
-    
+
     try:
         # Compute balanced class weights using sklearn
         class_weights = compute_class_weight(
-            'balanced', 
-            classes=unique_classes, 
-            y=y_true
-        )
-        
+            "balanced", classes=unique_classes, y=y_true
+        )
+
         # Map class weights to [class_0_weight, class_1_weight]
         weight_dict = dict(zip(unique_classes, class_weights))
         weight_0 = weight_dict.get(0, 1.0)
         weight_1 = weight_dict.get(1, 1.0)
-        
+
         # Create per-sample weights based on class
         sample_weights = torch.where(groundtruth == 1, weight_1, weight_0)
         sample_weights = sample_weights.to(dtype=probs.dtype, device=probs.device)
-        
+
         return F.binary_cross_entropy(probs, groundtruth, weight=sample_weights)
-        
+
     except Exception as e:
-        print(f'Using: regular BCE instead. Error in weighted BCE: {e}')
+        print(f"Using: regular BCE instead. Error in weighted BCE: {e}")
         # Fallback to regular BCE if class weight computation fails
         return F.binary_cross_entropy(probs, groundtruth)
-        
+
 
 @register_metric("cosine_sim")
 def cosine_similarity(pred: torch.Tensor, true: torch.Tensor) -> float:
@@ -76,6 +75,7 @@
 def cosine_distance(pred: torch.Tensor, true: torch.Tensor) -> float:
     sim = F.cosine_similarity(pred, true, dim=-1)
     return (1 - sim).mean()
+
 
 @register_metric("cross_entropy")
 def cross_entropy_metric(predicted: torch.Tensor, groundtruth: torch.Tensor) -> float:
@@ -146,7 +146,8 @@
         return float(roc_auc_score(y_true, y_score))
     except Exception:
         return 0.5
-    
+
+
 @register_metric("roc_auc_multiclass")
 def roc_auc_multiclass(pred: torch.Tensor, true: torch.Tensor) -> float:
     """
@@ -162,15 +163,18 @@
         return 0.5
 
     try:
-        return float(roc_auc_score(
-            y_true,
-            y_score,
-            multi_class='ovr',     # or 'ovo' (one-vs-one)
-            average='macro'        # or 'weighted', depending on your use case
-        ))
+        return float(
+            roc_auc_score(
+                y_true,
+                y_score,
+                multi_class="ovr",  # or 'ovo' (one-vs-one)
+                average="macro",  # or 'weighted', depending on your use case
+            )
+        )
     except Exception:
         return 0.5
-    
+
+
 @register_metric("corr")
 def pearson_correlation(pred: torch.Tensor, true: torch.Tensor) -> float:
     """
@@ -193,17 +197,12 @@
     return corr.item()
 
 
-
 @register_metric("f1")
 def f1_binary(pred: torch.Tensor, true: torch.Tensor) -> float:
     """
-<<<<<<< HEAD
-    F1 score at a 0.5 threshold after sigmoid. (for binary classification)
+    F1 score for binary classification at 0.5 threshold.
+    Expects probabilities in [0,1] range. (for binary classification)
     Also works for multiclass by taking argmax after softmax.
-=======
-    F1 score for binary classification at 0.5 threshold.
-    Expects probabilities in [0,1] range.
->>>>>>> 096fd40f
     """
     # Ensure 1D
     if pred.ndim > 1 and pred.shape[-1] == 1:
@@ -212,39 +211,18 @@
         true = true.squeeze(-1)
 
     y_true = true.detach().cpu().numpy().astype(int)
-    
-<<<<<<< HEAD
-    if pred.ndim > 1 and pred.shape[1] > 1:
-        # If logits, apply softmax
-        if pred.detach().min() < 0 or pred.detach().max() > 1:
-            probs = torch.softmax(pred, dim=1)
-        else:
-            probs = pred
-        y_pred = probs.detach().cpu().numpy().argmax(axis=1)
-        average = "weighted"
-    else:
-        # Binary case
-        if (pred.detach().min() < 0 or pred.detach().max() > 1):
-            probs = torch.sigmoid(pred)
-        else:
-            probs = pred
-        y_pred = (probs.detach().cpu().numpy() >= 0.5).astype(int)
-        # average = "binary" if y_true.max() == 1 else "weighted"
-        average = "weighted"
-
-=======
+
     # Check if input looks like logits and warn user
     if pred.detach().min() < 0 or pred.detach().max() > 1:
         warnings.warn(
             f"F1 metric received values outside [0,1] range (min={pred.detach().min():.3f}, "
             f"max={pred.detach().max():.3f}). Function expects probabilities in [0,1] range.",
-            UserWarning
-        )
-    
+            UserWarning,
+        )
+
     y_pred = (pred.detach().cpu().numpy() >= 0.5).astype(int)
->>>>>>> 096fd40f
-    try:
-        return float(f1_score(y_true, y_pred, zero_division=0, average=average))
+    try:
+        return float(f1_score(y_true, y_pred, zero_division=0, average="weighted"))
     except Exception:
         return 0.0
 
@@ -254,11 +232,11 @@
     """
     Sensitivity (True Positive Rate) for binary classification.
     Sensitivity = TP / (TP + FN) = Recall
-    
+
     Measures the proportion of actual positives that are correctly identified.
     Expects probabilities in [0,1] range.
     """
-    
+
     # Ensure 1D
     if pred.ndim > 1:
         pred = pred.squeeze(-1)
@@ -266,26 +244,26 @@
         true = true.squeeze(-1)
 
     y_true = true.detach().cpu().numpy().astype(int)
-    
+
     # Check if input looks like logits and warn user
     if pred.detach().min() < 0 or pred.detach().max() > 1:
         warnings.warn(
             f"Sensitivity metric received values outside [0,1] range (min={pred.detach().min():.3f}, "
             f"max={pred.detach().max():.3f}). Function expects probabilities in [0,1] range.",
-            UserWarning
-        )
-    
+            UserWarning,
+        )
+
     y_pred = (pred.detach().cpu().numpy() >= 0.5).astype(int)
-    
+
     try:
         # Calculate True Positives and False Negatives
         tp = ((y_pred == 1) & (y_true == 1)).sum()
         fn = ((y_pred == 0) & (y_true == 1)).sum()
-        
+
         # Avoid division by zero
         if tp + fn == 0:
             return 0.0
-        
+
         sensitivity = tp / (tp + fn)
         return float(sensitivity)
     except Exception:
@@ -297,7 +275,7 @@
     """
     Precision for binary classification.
     Precision = TP / (TP + FP)
-    
+
     Measures the proportion of predicted positives that are actually positive.
     Expects probabilities in [0,1] range.
     """
@@ -309,37 +287,38 @@
         true = true.squeeze(-1)
 
     y_true = true.detach().cpu().numpy().astype(int)
-    
+
     # Check if input looks like logits and warn user
     if pred.detach().min() < 0 or pred.detach().max() > 1:
         warnings.warn(
             f"Precision metric received values outside [0,1] range (min={pred.detach().min():.3f}, "
             f"max={pred.detach().max():.3f}). Function expects probabilities in [0,1] range.",
-            UserWarning
-        )
-    
+            UserWarning,
+        )
+
     y_pred = (pred.detach().cpu().numpy() >= 0.5).astype(int)
-    
+
     try:
         # Calculate True Positives and False Positives
         tp = ((y_pred == 1) & (y_true == 1)).sum()
         fp = ((y_pred == 1) & (y_true == 0)).sum()
-        
+
         # Avoid division by zero
         if tp + fp == 0:
             return 0.0
-        
+
         precision = tp / (tp + fp)
         return float(precision)
     except Exception:
         return 0.0
 
+
 @register_metric("specificity")
 def specificity_binary(pred: torch.Tensor, true: torch.Tensor) -> float:
     """
     Specificity (True Negative Rate) for binary classification.
     Specificity = TN / (TN + FP)
-    
+
     Measures the proportion of actual negatives that are correctly identified.
     Expects probabilities in [0,1] range.
     """
@@ -351,26 +330,155 @@
         true = true.squeeze(-1)
 
     y_true = true.detach().cpu().numpy().astype(int)
-    
+
     # Check if input looks like logits and warn user
     if pred.detach().min() < 0 or pred.detach().max() > 1:
         warnings.warn(
             f"Specificity metric received values outside [0,1] range (min={pred.detach().min():.3f}, "
             f"max={pred.detach().max():.3f}). Function expects probabilities in [0,1] range.",
-            UserWarning
-        )
-    
+            UserWarning,
+        )
+
     y_pred = (pred.detach().cpu().numpy() >= 0.5).astype(int)
-    
+
     try:
         # Calculate True Negatives and False Positives
         tn = ((y_pred == 0) & (y_true == 0)).sum()
         fp = ((y_pred == 1) & (y_true == 0)).sum()
-        
+
         # Avoid division by zero
         if tn + fp == 0:
             return 0.0
-        
+
+        specificity = tn / (tn + fp)
+        return float(specificity)
+    except Exception:
+        return 0.0
+
+
+@register_metric("sensitivity")
+def sensitivity_binary(pred: torch.Tensor, true: torch.Tensor) -> float:
+    """
+    Sensitivity (True Positive Rate) for binary classification.
+    Sensitivity = TP / (TP + FN) = Recall
+
+    Measures the proportion of actual positives that are correctly identified.
+    Expects probabilities in [0,1] range.
+    """
+
+    # Ensure 1D
+    if pred.ndim > 1:
+        pred = pred.squeeze(-1)
+    if true.ndim > 1:
+        true = true.squeeze(-1)
+
+    y_true = true.detach().cpu().numpy().astype(int)
+
+    # Check if input looks like logits and warn user
+    if pred.detach().min() < 0 or pred.detach().max() > 1:
+        warnings.warn(
+            f"Sensitivity metric received values outside [0,1] range (min={pred.detach().min():.3f}, "
+            f"max={pred.detach().max():.3f}). Function expects probabilities in [0,1] range.",
+            UserWarning,
+        )
+
+    y_pred = (pred.detach().cpu().numpy() >= 0.5).astype(int)
+
+    try:
+        # Calculate True Positives and False Negatives
+        tp = ((y_pred == 1) & (y_true == 1)).sum()
+        fn = ((y_pred == 0) & (y_true == 1)).sum()
+
+        # Avoid division by zero
+        if tp + fn == 0:
+            return 0.0
+
+        sensitivity = tp / (tp + fn)
+        return float(sensitivity)
+    except Exception:
+        return 0.0
+
+
+@register_metric("precision")
+def precision_binary(pred: torch.Tensor, true: torch.Tensor) -> float:
+    """
+    Precision for binary classification.
+    Precision = TP / (TP + FP)
+
+    Measures the proportion of predicted positives that are actually positive.
+    Expects probabilities in [0,1] range.
+    """
+
+    # Ensure 1D
+    if pred.ndim > 1:
+        pred = pred.squeeze(-1)
+    if true.ndim > 1:
+        true = true.squeeze(-1)
+
+    y_true = true.detach().cpu().numpy().astype(int)
+
+    # Check if input looks like logits and warn user
+    if pred.detach().min() < 0 or pred.detach().max() > 1:
+        warnings.warn(
+            f"Precision metric received values outside [0,1] range (min={pred.detach().min():.3f}, "
+            f"max={pred.detach().max():.3f}). Function expects probabilities in [0,1] range.",
+            UserWarning,
+        )
+
+    y_pred = (pred.detach().cpu().numpy() >= 0.5).astype(int)
+
+    try:
+        # Calculate True Positives and False Positives
+        tp = ((y_pred == 1) & (y_true == 1)).sum()
+        fp = ((y_pred == 1) & (y_true == 0)).sum()
+
+        # Avoid division by zero
+        if tp + fp == 0:
+            return 0.0
+
+        precision = tp / (tp + fp)
+        return float(precision)
+    except Exception:
+        return 0.0
+
+
+@register_metric("specificity")
+def specificity_binary(pred: torch.Tensor, true: torch.Tensor) -> float:
+    """
+    Specificity (True Negative Rate) for binary classification.
+    Specificity = TN / (TN + FP)
+
+    Measures the proportion of actual negatives that are correctly identified.
+    Expects probabilities in [0,1] range.
+    """
+
+    # Ensure 1D
+    if pred.ndim > 1:
+        pred = pred.squeeze(-1)
+    if true.ndim > 1:
+        true = true.squeeze(-1)
+
+    y_true = true.detach().cpu().numpy().astype(int)
+
+    # Check if input looks like logits and warn user
+    if pred.detach().min() < 0 or pred.detach().max() > 1:
+        warnings.warn(
+            f"Specificity metric received values outside [0,1] range (min={pred.detach().min():.3f}, "
+            f"max={pred.detach().max():.3f}). Function expects probabilities in [0,1] range.",
+            UserWarning,
+        )
+
+    y_pred = (pred.detach().cpu().numpy() >= 0.5).astype(int)
+
+    try:
+        # Calculate True Negatives and False Positives
+        tn = ((y_pred == 0) & (y_true == 0)).sum()
+        fp = ((y_pred == 1) & (y_true == 0)).sum()
+
+        # Avoid division by zero
+        if tn + fp == 0:
+            return 0.0
+
         specificity = tn / (tn + fp)
         return float(specificity)
     except Exception:
@@ -446,8 +554,11 @@
 
     return avg_auc, train_weighted_auc, test_weighted_auc
 
+
 @register_metric("confusion_matrix")
-def conf_matrix(predictions: np.ndarray, ground_truth: np.ndarray, num_classes=None) -> np.ndarray:
+def conf_matrix(
+    predictions: np.ndarray, ground_truth: np.ndarray, num_classes=None
+) -> np.ndarray:
     """
     Compute the confusion matrix for predictions and ground truth.
 
@@ -470,14 +581,12 @@
     if predictions.ndim > 1:
         pred_labels = np.argmax(predictions, axis=1)
     else:
-        pred_labels =(predictions>= 0.5).astype(int)
+        pred_labels = (predictions >= 0.5).astype(int)
 
     # if num_classes is None:
     #     num_classes = max(ground_truth.max(), pred_labels.max()) + 1
 
-    return confusion_matrix(ground_truth, pred_labels,labels=np.arange(num_classes))
-
-
+    return confusion_matrix(ground_truth, pred_labels, labels=np.arange(num_classes))
 
 
 @register_metric("perplexity")
