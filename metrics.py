import numpy as np
import torch
import torch.nn as nn
from torch.nn import functional as F
from sklearn.metrics import roc_curve, auc

from sklearn.metrics import roc_auc_score, f1_score

from registry import register_metric


@register_metric("mse")
def mse_metric(predicted: torch.Tensor, groundtruth: torch.Tensor) -> float:
    return F.mse_loss(predicted, groundtruth)


@register_metric("bce_with_logits")
def bce_with_logits_metric(predicted: torch.Tensor, groundtruth: torch.Tensor) -> float:
    """BCE loss for binary classification, expects raw logits."""
    return F.binary_cross_entropy_with_logits(predicted, groundtruth)


@register_metric("cosine_sim")
def cosine_similarity(pred: torch.Tensor, true: torch.Tensor) -> float:
    return F.cosine_similarity(pred, true, dim=-1).mean()


@register_metric("cosine_dist")
def cosine_distance(pred: torch.Tensor, true: torch.Tensor) -> float:
    sim = F.cosine_similarity(pred, true, dim=-1)
    return (1 - sim).mean()


@register_metric("nll_embedding")
def compute_nll_contextual(predicted_embeddings, actual_embeddings):
    """
    Computes a contrastive NLL where each predicted embedding is scored against all actual embeddings.
    """
    logits = 1 - compute_cosine_distances(predicted_embeddings, actual_embeddings)

    # Labels: diagonal = correct match
    targets = torch.arange(
        len(predicted_embeddings), device=predicted_embeddings.device
    )

    # Cross-entropy over rows
    return F.cross_entropy(logits, targets)


def entropy(p: torch.Tensor, eps: float = 1e-12) -> torch.Tensor:
    """
    Compute the entropy for each row in a batch of categorical distributions.

    Args:
        p: Tensor of shape [B, C], where each row is a probability distribution.
        eps: Small constant to prevent log(0).

    Returns:
        Tensor of shape [B], the entropy for each distribution in the batch.
    """
    p = p.clamp(min=eps)  # Avoid log(0)
    return -(p * p.log()).sum(dim=1)


@register_metric("similarity_entropy")
def similarity_entropy(predicted_embeddings, actual_embeddings):
    logits = 1 - compute_cosine_distances(predicted_embeddings, actual_embeddings)
    probs = F.softmax(logits, dim=1)
    return entropy(probs).mean()


<<<<<<< HEAD
@register_metric("roc_auc")
def roc_auc_binary(pred: torch.Tensor, true: torch.Tensor) -> float:
    """
    ROC-AUC for binary classification. Accepts raw scores; any monotonic
    transform (e.g., tanh, sigmoid) is fine for AUC.
    """
    # Ensure 1D
    if pred.ndim > 1:
        pred = pred.squeeze(-1)
    if true.ndim > 1:
        true = true.squeeze(-1)

    y_true = true.detach().cpu().numpy()
    y_score = pred.detach().cpu().numpy()

    # Handle batches with a single class gracefully
    if len(set(y_true.tolist())) < 2:
        return 0.5
    try:
        return float(roc_auc_score(y_true, y_score))
    except Exception:
        return 0.5


@register_metric("f1")
def f1_binary(pred: torch.Tensor, true: torch.Tensor) -> float:
    """
    F1 score at a 0.5 threshold after sigmoid.
    """
    # Ensure 1D
    if pred.ndim > 1:
        pred = pred.squeeze(-1)
    if true.ndim > 1:
        true = true.squeeze(-1)

    y_true = true.detach().cpu().numpy().astype(int)
    # Sigmoid to probability, threshold at 0.5
    probs = torch.sigmoid(pred)
    y_pred = (probs.detach().cpu().numpy() >= 0.5).astype(int)
    try:
        return float(f1_score(y_true, y_pred, zero_division=0))
    except Exception:
        return 0.0
=======
def calculate_auc_roc(
    predictions,
    groundtruth,
    train_frequencies,
    test_frequencies,
    min_train_freq,
    min_test_freq,
):
    """
    Calculate AUC-ROC score with frequency-based filtering.

    Args:
        predictions: Array of shape [num_samples, num_vocab] where each row is a
                    probability distribution over the vocabulary
        groundtruth: Array of shape [num_samples] containing class predictions
        train_frequencies: Array of shape [num_vocab] containing the number of appearances
                    of each vocab item in train set.
        test_frequencies: Array of shape [num_vocab] containing the number of appearances
                    of each vocab item in test set.
        min_train_freq: Minimum number of occurences in train set to include class.
        min_test_freq: Minimum number of occurences in test set to include class.

    Returns:
        tuple[float, float, flaot]: AUC-ROC score calculated only for vocabulary items that meet
               the minimum frequency threshold. 0th is unwieghted, 1st is weighted by train frequency,
               2nd is weighted by test frequency.
    """
    # Ensure frequencies are always arrays for consistent handling
    train_frequencies = np.atleast_1d(train_frequencies)
    test_frequencies = np.atleast_1d(test_frequencies)

    # Only include labels that meet the minimum frequency level.
    include_trains = train_frequencies >= min_train_freq
    include_tests = test_frequencies >= min_test_freq
    include_class = include_trains & include_tests

    print(
        f"Fraction of examples included in AUC-ROC calculation:",
        f"{include_class.sum() / include_class.shape[0]:.4f},",
        f"({include_class.sum()} / {include_class.shape[0]})",
    )
    # Get the original class indices that are included
    included_class_indices = np.where(include_class)[0]
    scores = []

    one_hots = np.eye(groundtruth.max() + 1)[groundtruth]

    # Due to limitations in sklearn roc_auc_score we calculate this ourselves here.
    for class_index in included_class_indices:
        probs = predictions[:, class_index]
        c_labels = one_hots[:, class_index]
        fpr, tpr, _ = roc_curve(c_labels, probs)
        score = auc(fpr, tpr)
        scores.append(score)

    scores = np.array(scores)
    avg_auc = np.mean(scores)

    # Only use frequencies for included classes
    included_train_freqs = train_frequencies[included_class_indices]
    normed_freqs = included_train_freqs / included_train_freqs.sum()
    train_weighted_auc = (scores * normed_freqs).sum()

    included_test_freqs = test_frequencies[included_class_indices]
    normed_freqs = included_test_freqs / included_test_freqs.sum()
    test_weighted_auc = (scores * normed_freqs).sum()

    return avg_auc, train_weighted_auc, test_weighted_auc


@register_metric("perplexity")
def perplexity(predictions: np.ndarray, ground_truth: np.ndarray) -> float:
    """
    Calculate perplexity of predictions as used for LLM evaluation.

    Perplexity = 2^(cross_entropy) where cross_entropy is the average negative
    log-likelihood of the true labels.

    Args:
        predictions: Array of shape [num_samples, num_classes] where each row
                    contains prediction probabilities for each class (should sum to 1)
        ground_truth: Array of shape [num_samples] containing the true class
                     indices for each sample

    Returns:
        float: Perplexity score (lower is better, minimum is 1.0)
    """
    if len(predictions) == 0:
        return float("inf")

    # Ensure predictions are valid probabilities
    predictions = np.clip(predictions, 1e-12, 1.0)

    # Calculate cross-entropy: -1/N * sum(log(p_i)) where p_i is probability of true class
    true_class_probs = predictions[np.arange(len(ground_truth)), ground_truth]
    cross_entropy = -np.mean(np.log2(true_class_probs))

    # Perplexity = 2^(cross_entropy)
    return 2**cross_entropy


def top_k_accuracy(predictions: np.ndarray, ground_truth: np.ndarray, k: int) -> float:
    """
    Calculate top-k accuracy for multiclass classification.

    Args:
        predictions: Array of shape [num_samples, num_classes] where each row
                    contains prediction scores/probabilities for each class
        ground_truth: Array of shape [num_samples] containing the true class
                     indices for each sample
        k: Number of top predictions to consider

    Returns:
        float: Top-k accuracy as a fraction between 0 and 1
    """
    if len(predictions) == 0:
        return 0.0

    if k <= 0:
        return 0.0

    # Get the indices of the top-k predictions for each sample
    # argsort returns indices in ascending order, so we take the last k and reverse
    top_k_indices = np.argsort(predictions, axis=1)[:, -k:]

    # Check if ground truth is in the top-k predictions for each sample
    correct = np.array(
        [ground_truth[i] in top_k_indices[i] for i in range(len(ground_truth))]
    )

    return np.mean(correct)


def compute_cosine_distances(predictions, word_embeddings):
    """
    Compute cosine distances between predicted embeddings and word embeddings.
    Supports ensemble predictions.

    Args:
        predictions: torch tensor of shape [num_samples, embedding_dim] or
                    [num_samples, n_ensemble, embedding_dim] for ensemble predictions
        word_embeddings: torch tensor of shape [num_words, embedding_dim]

    Returns:
        scores: torch tensor of shape [num_samples, num_words] containing
                cosine distances for each word given each prediction
    """
    # Normalize word embeddings once
    word_embeddings_norm = F.normalize(word_embeddings, p=2, dim=1)

    # Handle both 2D and 3D cases by reshaping 2D to 3D with singleton dimension
    if predictions.dim() == 2:
        # Single prediction case: [num_samples, embedding_dim] -> [num_samples, 1, embedding_dim]
        predictions = predictions.unsqueeze(1)
    elif predictions.dim() != 3:
        raise ValueError(
            f"Predictions must be 2D or 3D tensor, got {predictions.dim()}D"
        )

    # Now we have: [num_samples, n_ensemble, embedding_dim]
    num_samples, n_ensemble, embedding_dim = predictions.shape

    # Reshape to treat each ensemble prediction separately
    predictions_reshaped = predictions.view(num_samples * n_ensemble, embedding_dim)

    # Normalize ensemble predictions
    predictions_norm = F.normalize(predictions_reshaped, p=2, dim=1)

    # Compute cosine similarity for all ensemble predictions
    cosine_similarities = torch.mm(predictions_norm, word_embeddings_norm.t())
    # Shape: [num_samples * n_ensemble, num_words]

    # Convert to cosine distance
    cosine_distances = 1 - cosine_similarities

    # Reshape back to separate ensemble dimension
    cosine_distances = cosine_distances.view(
        num_samples, n_ensemble, word_embeddings.shape[0]
    )

    # Average across ensemble dimension (for single predictions, n_ensemble=1, so this is a no-op)
    return cosine_distances.mean(dim=1)  # [num_samples, num_words]


def compute_class_scores(cosine_distances, word_labels=None):
    """
    Compute class scores from cosine distances by averaging over word embeddings
    belonging to the same class and applying softmax transformation.

    This implements the logic: "we computed the cosine distance between each of
    the predicted embeddings and the embeddings of all instances of each unique
    word label. The distances were averaged across unique word labels, yielding
    one score for each word label (that is, logit). We used a Softmax
    transformation on these scores (logits)."

    Args:
        cosine_distances: torch tensor of shape [num_samples, num_words] containing
                         cosine distances between predictions and word embeddings
        word_labels: Optional torch tensor of shape [num_words] containing integer class IDs
                    for each word embedding

    Returns:
        class_probabilities: torch tensor of shape [num_samples, num_classes] containing
                           softmax probabilities for each class
        class_logits: torch tensor of shape [num_samples, num_classes] containing
                     the logits (negative averaged distances) before softmax
    """
    if word_labels is not None:
        device = cosine_distances.device
        num_samples = cosine_distances.shape[0]

        # Get unique class labels and sort them for consistent ordering
        unique_classes = torch.unique(word_labels).sort()[0]
        num_classes = len(unique_classes)

        # Initialize tensors for class-averaged distances
        class_distances = torch.zeros(num_samples, num_classes, device=device)

        # For each unique class, average the distances across all word embeddings
        # belonging to that class
        for i, class_id in enumerate(unique_classes):
            # Find indices of word embeddings belonging to this class
            class_mask = word_labels == class_id
            class_indices = torch.where(class_mask)[0]

            if len(class_indices) > 0:
                # Average distances for this class across all its word embeddings
                class_distances[:, i] = cosine_distances[:, class_indices].mean(dim=1)
    else:
        class_distances = cosine_distances
        unique_classes = torch.arange(cosine_distances.shape[0])

    # Convert distances to similarities (logits)
    # Since cosine distance = 1 - cosine_similarity, we convert back:
    # logits = 1 - distance = cosine_similarity
    class_logits = 1 - class_distances

    # Apply softmax transformation to get probabilities
    class_probabilities = F.softmax(class_logits, dim=1)

    return class_probabilities, class_logits, unique_classes
>>>>>>> f2b59a84
<|MERGE_RESOLUTION|>--- conflicted
+++ resolved
@@ -69,7 +69,6 @@
     return entropy(probs).mean()
 
 
-<<<<<<< HEAD
 @register_metric("roc_auc")
 def roc_auc_binary(pred: torch.Tensor, true: torch.Tensor) -> float:
     """
@@ -113,7 +112,8 @@
         return float(f1_score(y_true, y_pred, zero_division=0))
     except Exception:
         return 0.0
-=======
+
+
 def calculate_auc_roc(
     predictions,
     groundtruth,
@@ -354,5 +354,4 @@
     # Apply softmax transformation to get probabilities
     class_probabilities = F.softmax(class_logits, dim=1)
 
-    return class_probabilities, class_logits, unique_classes
->>>>>>> f2b59a84
+    return class_probabilities, class_logits, unique_classes